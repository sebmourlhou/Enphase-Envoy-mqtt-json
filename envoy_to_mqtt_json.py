#!/usr/bin/python3
# 
# This version reads json from Envoy then publishes the json to mqtt broker
#
# Version 1.0 1st September 2021 - Initial release
# Version 1.1 7th November 2021 - Include date/time to output for checking 
# Version 1.2 6th April 2022 - tidy up some comments
# Version 1.3 7th April 2022 - converted to work as a Home Assistant Addon
# 
#Version 1.4 17th July 2023 - converted to work with V7 firmware by https://github.com/helderfmf
#
# Ian Mills
# vk2him@gmail.com
#


import json
import urllib3
import requests
from requests.auth import HTTPDigestAuth
import threading
import pprint
from datetime import datetime
import time
import xml.etree.ElementTree as ET
#disable warnings of self signed certificate https
urllib3.disable_warnings()
import paho.mqtt.client as mqtt
client = mqtt.Client()
pp = pprint.PrettyPrinter()
import xml.etree.ElementTree as ET
import hashlib
import os


with open("data/options.json", "r") as f:
    option_dict = json.load(f)
# print(option_dict["x"])

##

now = datetime.now()
dt_string = now.strftime("%d/%m/%Y %H:%M:%S")
#print ("date =", dt_string)

#
##### Settings Start here
#
# I use the Home Assistant Mosquito broker add-on but you can use an external one if needed
# python

MQTT_HOST = option_dict["MQTT_HOST"]  # Note - if issues connecting, use FQDN for broker IP instead of hassio.local
MQTT_PORT = option_dict["MQTT_PORT"]
MQTT_TOPIC = option_dict["MQTT_TOPIC"]  # Note - if you change this topic, you'll need to also change the value_templates in configuration.yaml
MQTT_USER = option_dict["MQTT_USER"]     # As described in the Documentation for the HA Mosquito broker add-on, the MQTT user/password are the user setup for mqtt
MQTT_PASSWORD = option_dict["MQTT_PASSWORD"]    # If you use an external broker, use those details instead
ENVOY_HOST = option_dict["ENVOY_HOST"]  # ** Enter envoy-s IP. Note - use FQDN and not envoy.local if issues connecting 
ENVOY_USER= option_dict["ENVOY_USER"]
ENVOY_USER_PASS= option_dict["ENVOY_USER_PASS"]
USE_FREEDS= option_dict["USE_FREEDS"]
<<<<<<< HEAD
=======
DEBUG= option_dict["DEBUG"]
>>>>>>> c824b548
MQTT_TOPIC_FREEDS = "Inverter/GridWatts"
####  End Settings - no changes after this line

#Password generator
userName = b'installer'
DEFAULT_REALM = b'enphaseenergy.com'
gSerialNumber = None
<<<<<<< HEAD
tokenfile = '/data/token.txt'
=======
tokenfile = 'data/token.txt'
>>>>>>> c824b548
####  End Settings - no changes after this line

#json validator
def is_json_valid(json_data):
    try:
        json.loads(json_data)
    except ValueError as e:
        return False
    return True

# Get info
url_info ='http://%s/info' % ENVOY_HOST
response_info = requests.get(url_info, verify=False)
if response_info.status_code != 200:
    print(dt_string,'Failed connect to Envoy to get info got ', response_info, 'Verify URL', url_info )
else:
    root = ET.fromstring(response_info.content)
    serialNumber = [child.text for child in root.iter('sn')]
    version = [child.text for child in root.iter('software')]

if len(serialNumber) != 0:
    serialNumber = serialNumber[0]
    print(dt_string,'Serial number:', serialNumber)
else:
<<<<<<< HEAD
    print (dt_string,'Cannot decode serial number did not got valid XML for <sn> from ', url)
    print (dt_string,'Response content:', response.content)
=======
    print (dt_string,'Cannot decode serial number did not got valid XML for <sn> from ', url_info)
    print (dt_string,'Response content:', response_info.content)
>>>>>>> c824b548

if len(version) != 0:
    if version[0].count('D7.') == 1:
        print (dt_string,'Detected FW version 7')
        envoy_version=7
<<<<<<< HEAD
    elif version[0].count('D5.') == 1:
        print (dt_string,'Detected FW version 5')
=======
    elif version[0].count('R5.') == 1:
        print (dt_string,'Detected Firmware version R5')
        envoy_version=5
    elif version[0].count('D5.') == 1:
        print (dt_string,'Detected Firmware version D5')
>>>>>>> c824b548
        envoy_version=5
    else:
        print (dt_string,'Cannot match firmware version, got ', version)
else:
<<<<<<< HEAD
    print (dt_string,'Cannot decode firmware version, did not got valid XML for <software> from ', url)
    print (dt_string,'Response content:', response.content)
=======
    print (dt_string,'Cannot decode firmware version, did not got valid XML for <software> from ', url_info)
    print (dt_string,'Response content:', response_info.content)
>>>>>>> c824b548

if USE_FREEDS:
    print (dt_string,'FREEDS is active, using topic:', MQTT_TOPIC_FREEDS)
else:
    print (dt_string,'FREEDS is inactive')

#Token generator
def token_gen(token):
    if token is None or token=='':
        print(dt_string,'Generating new token')
        data = {'user[email]': ENVOY_USER, 'user[password]': ENVOY_USER_PASS}
<<<<<<< HEAD
=======
        if DEBUG: print(dt_string, 'Token data:', data)
>>>>>>> c824b548
        response = requests.post('https://enlighten.enphaseenergy.com/login/login.json?', data=data)
        if response.status_code != 200:
            print(dt_string,'Failed connect to https://enlighten.enphaseenergy.com/login/login.json? to generate token part 1 got', response, ' using this info', data )
        else:
<<<<<<< HEAD
=======
            if DEBUG: print(dt_string, 'Token response', response.text)
>>>>>>> c824b548
            response_data = json.loads(response.text)
            data = {'session_id': response_data['session_id'], 'serial_num': serialNumber, 'username': ENVOY_USER}
            response = requests.post('https://entrez.enphaseenergy.com/tokens', json=data)
            if response.status_code != 200:
                print(dt_string,'Failed connect to https://entrez.enphaseenergy.com/tokens to generate token part 2 got', response, ' using this info', data )
            else:
                print(dt_string,'Token generated', response.text)
                with open(tokenfile, 'w') as f:
                    f.write(response.text)
                return response.text
    else:
        return token

#cache token
<<<<<<< HEAD
if not os.path.exists(tokenfile):
    with open(tokenfile, 'w') as f:
        f.write('')

with open(tokenfile, 'r') as f:
    try:
        ENVOY_TOKEN = f.read()
        if ENVOY_TOKEN:
            print (dt_string, 'Read token from file',tokenfile,': ',ENVOY_TOKEN)
            pass
        else:
            print (dt_string, 'No token in file:', tokenfile)
            ENVOY_TOKEN=token_gen(None)
            pass
    except Exception as e:
        print(e)
=======
if envoy_version != 5:
    if not os.path.exists(tokenfile):
        with open(tokenfile, 'w') as f:
            f.write('')

    with open(tokenfile, 'r') as f:
        try:
            ENVOY_TOKEN = f.read()
            if ENVOY_TOKEN:
                print (dt_string, 'Read token from file',tokenfile,': ',ENVOY_TOKEN)
                pass
            else:
                print (dt_string, 'No token in file:', tokenfile)
                ENVOY_TOKEN=token_gen(None)
                pass
        except Exception as e:
            print(e)
>>>>>>> c824b548

# The callback for when the client receives a CONNACK response from the server.
    # Subscribing after on_connect() means that if the connection is lost
    # the subscription will be renewed when reconnecting.
    #The parameter rc is an integer giving the return code:
    #0: Success
    #1: Refused – unacceptable protocol version
    #2: Refused – identifier rejected
    #3: Refused – server unavailable
    #4: Refused – bad user name or password (MQTT v3.1 broker only)
    #5: Refused – not authorised (MQTT v3.1 broker only

def on_connect(client, userdata, flags, rc):
    """
    Handle connections (or failures) to the broker.
    This is called after the client has received a CONNACK message
    from the broker in response to calling connect().
    The parameter rc is an integer giving the return code:
    0: Success
    1: Refused . unacceptable protocol version
    2: Refused . identifier rejected
    3: Refused . server unavailable
    4: Refused . bad user name or password (MQTT v3.1 broker only)
    5: Refused . not authorised (MQTT v3.1 broker only)
    """
    if rc == 0:
        print(dt_string,"Connected to %s:%s" % (MQTT_HOST, MQTT_PORT))
        # Subscribe to our incoming topic
        client.subscribe(MQTT_TOPIC)
        print(dt_string,'Subscribed to MQTT_TOPIC:', "{0}".format(MQTT_TOPIC))
    elif rc == 1:
        print(dt_string," Connection refused - unacceptable protocol version")
    elif rc == 2:
        print(dt_string," Connection refused - identifier rejected")
    elif rc == 3:
        print(dt_string," Connection refused - server unavailable")
    elif rc == 4:
        print(dt_string," Connection refused - bad user name or password")
    elif rc == 5:
        print(dt_string," Connection refused - not authorised")
    else:
        print(dt_string," Connection failed - result code %d" % (rc))

def on_publish(client, userdata, mid) :
    print("mid: {0}".format(str(mid)))

def on_disconnect(client, userdata, rc) :
    print("Disconnect returned:")
    print("client: {0}".format(str(client)))
    print("userdata: {0}".format(str(userdata)))
    print("result: {0}".format(str(rc)))

def on_log(client, userdata, level, buf) :
    print("{0}".format(buf))

client               = mqtt.Client()
client.on_connect    = on_connect
#client.on_publish    = on_publish
client.on_disconnect = on_disconnect
# Uncomment to enable debug messages
#client.on_log       = on_log
client.username_pw_set(MQTT_USER, MQTT_PASSWORD)
<<<<<<< HEAD
client.connect(MQTT_HOST,int(MQTT_PORT), 30)

# Add 10 second sleep to allow initialise
time.sleep(10)
#print(dt_string," Connected to %s:%s" % (MQTT_HOST, MQTT_PORT))
=======
if DEBUG: print(dt_string, 'Will wait for mqtt connect')
wait: client.connect(MQTT_HOST,int(MQTT_PORT), 30)
if DEBUG: print(dt_string, 'Finished waiting for mqtt connect')
wait: client.loop_start()

## Generation of Envoy password based on serial number, copy from https://github.com/sarnau/EnphaseEnergy/passwordCalc.py
## Credits to Markus Fritze https://github.com/sarnau/EnphaseEnergy
def emupwGetPasswdForSn(serialNumber, userName, realm):
    if serialNumber == None or userName == None:
        return None
    if realm == None:
        realm = DEFAULT_REALM
    return hashlib.md5(b'[e]' + userName + b'@' + realm + b'#' + serialNumber + b' EnPhAsE eNeRgY ').hexdigest()

def emupwGetPasswd(userName,realm):
    global gSerialNumber
    if gSerialNumber:
        return emupwGetPasswdForSn(gSerialNumber, userName, realm);
    return None;

def emupwGetPublicPasswd(serialNumber, userName, realm, expiryTimestamp=0):
    if expiryTimestamp==0:
        expiryTimestamp = int(time.time());
    return hashlib.md5(userName + b'@' + realm + b'#' + serialNumber + b'%d' % expiryTimestamp).hexdigest()

def emupwGetMobilePasswd(serialNumber,userName,realm=None):
    global gSerialNumber
    gSerialNumber = serialNumber
    digest = emupwGetPasswdForSn(serialNumber,userName,realm)
    countZero = digest.count('0')
    countOne = digest.count('1')
    password = ''
    for cc in digest[::-1][:8]:
        if countZero == 3 or countZero == 6 or countZero == 9:
            countZero = countZero -1
        if countZero > 20:
            countZero = 20
        if countZero < 0:
            countZero = 0
        if countOne == 9 or countOne == 15:
            countOne = countOne -1
        if countOne > 26:
            countOne = 26
        if countOne < 0:
            countOne = 0
        if cc == '0':
            password += chr(ord('f') + countZero)
            countZero = countZero - 1
        elif cc == '1':
            password += chr(ord('@') + countOne)
            countOne = countOne -1
        else:
            password += cc
    return password
>>>>>>> c824b548

def scrape_stream_production():
    global ENVOY_TOKEN
    ENVOY_TOKEN=token_gen(ENVOY_TOKEN)
    while True:
        try:
            url = 'http://%s/production.json' % ENVOY_HOST
            headers = {"Authorization": "Bearer " + ENVOY_TOKEN}
            stream = requests.get(url, timeout=5, verify=False, headers=headers)
            if stream.status_code == 401:
                print(dt_string,'Failed to autenticate', stream, ' generating new token')
                ENVOY_TOKEN=token_gen(None)
                headers = {"Authorization": "Bearer " + ENVOY_TOKEN}
                stream = requests.get(url, timeout=5, verify=False, headers=headers)
            elif stream.status_code != 200:
                print(dt_string,'Failed connect to Envoy got ', stream)
            else:
                if is_json_valid(stream.content):
                    #print(dt_string, 'Json Response:', stream.json())
                    json_string = json.dumps(stream.json())
                    client.publish(topic= MQTT_TOPIC , payload= json_string, qos=0 )
                    if USE_FREEDS: 
                        json_string_freeds = json.dumps(round(stream.json()['consumption'][0]['wNow']))
                        client.publish(topic= MQTT_TOPIC_FREEDS , payload= json_string_freeds, qos=0 )
                    time.sleep(1)
                else:
                    print(dt_string, 'Invalid Json Response:', stream.content)
        except requests.exceptions.RequestException as e:
            print(dt_string, ' Exception fetching stream data: %s' % e)

<<<<<<< HEAD
## Generation of Envoy password based on serial number, copy from https://github.com/sarnau/EnphaseEnergy/passwordCalc.py
## Credits to Markus Fritze https://github.com/sarnau/EnphaseEnergy
def emupwGetPasswdForSn(serialNumber, userName, realm):
    if serialNumber == None or userName == None:
        return None
    if realm == None:
        realm = DEFAULT_REALM
    return hashlib.md5(b'[e]' + userName + b'@' + realm + b'#' + serialNumber + b' EnPhAsE eNeRgY ').hexdigest()

def emupwGetPasswd(userName,realm):
    global gSerialNumber
    if gSerialNumber:
        return emupwGetPasswdForSn(gSerialNumber, userName, realm);
    return None;

def emupwGetPublicPasswd(serialNumber, userName, realm, expiryTimestamp=0):
    if expiryTimestamp==0:
        expiryTimestamp = int(time.time());
    return hashlib.md5(userName + b'@' + realm + b'#' + serialNumber + b'%d' % expiryTimestamp).hexdigest()

def emupwGetMobilePasswd(serialNumber,userName,realm=None):
    global gSerialNumber
    gSerialNumber = serialNumber
    digest = emupwGetPasswdForSn(serialNumber,userName,realm)
    countZero = digest.count('0')
    countOne = digest.count('1')
    password = ''
    for cc in digest[::-1][:8]:
        if countZero == 3 or countZero == 6 or countZero == 9:
            countZero = countZero -1
        if countZero > 20:
            countZero = 20
        if countZero < 0:
            countZero = 0

        if countOne == 9 or countOne == 15:
            countOne = countOne -1
        if countOne > 26:
            countOne = 26
        if countOne < 0:
            countOne = 0
        if cc == '0':
            password += chr(ord('f') + countZero)
            countZero = countZero - 1
        elif cc == '1':
            password += chr(ord('@') + countOne)
            countOne = countOne -1
        else:
            password += cc
    return password

def scrape_stream_production():
    global ENVOY_TOKEN
    ENVOY_TOKEN=token_gen(ENVOY_TOKEN)
    while True:
        try:
            url = 'http://%s/production.json' % ENVOY_HOST
            headers = {"Authorization": "Bearer " + ENVOY_TOKEN}
            stream = requests.get(url, timeout=5, verify=False, headers=headers)
            if stream.status_code == 401:
                print(dt_string,'Failed to autenticate', stream, ' generating new token')
                ENVOY_TOKEN=token_gen(None)
                headers = {"Authorization": "Bearer " + ENVOY_TOKEN}
                stream = requests.get(url, timeout=5, verify=False, headers=headers)
            elif stream.status_code != 200:
                print(dt_string,'Failed connect to Envoy got ', stream)
            else:
                if is_json_valid(stream.content):
                    #print(dt_string, 'Json Response:', stream.json())
                    json_string = json.dumps(stream.json())
                    client.publish(topic= MQTT_TOPIC , payload= json_string, qos=0 )
                    if USE_FREEDS: 
                        json_string_freeds = json.dumps(round(stream.json()['consumption'][0]['wNow']))
                        client.publish(topic= MQTT_TOPIC_FREEDS , payload= json_string_freeds, qos=0 )
                    time.sleep(1)
                else:
                    print(dt_string, 'Invalid Json Response:', stream.content)
        except requests.exceptions.RequestException as e:
            print(dt_string, ' Exception fetching stream data: %s' % e)

=======
>>>>>>> c824b548
def scrape_stream_livedata():
    global ENVOY_TOKEN
    ENVOY_TOKEN=token_gen(ENVOY_TOKEN)
    activate_json={"enable": 1}
    while True:
        try:
            url = 'https://%s/ivp/livedata/status' % ENVOY_HOST 
            headers = {"Authorization": "Bearer " + ENVOY_TOKEN}
            stream = requests.get(url, timeout=5, verify=False, headers=headers)
            if stream.status_code == 401:
                print(dt_string,'Failed to autenticate', stream, ' generating new token')
                ENVOY_TOKEN=token_gen(None)
                headers = {"Authorization": "Bearer " + ENVOY_TOKEN}
                stream = requests.get(url, timeout=5, verify=False, headers=headers)
            elif stream.status_code != 200:
                print(dt_string,'Failed connect to Envoy got ', stream)
            elif is_json_valid(stream.content): 
                if stream.json()['connection']['sc_stream'] == 'disabled':
                    url_activate='https://%s/ivp/livedata/stream' % ENVOY_HOST
                    print(dt_string, 'Stream is not active, trying to enable')
                    response_activate=requests.post(url_activate, verify=False, headers=headers, json=activate_json)
                    if is_json_valid(response_activate.content):
                        if response_activate.json()['sc_stream']=='enabled':
                            stream = requests.get(url, stream=True, timeout=5, verify=False, headers=headers)
                            print(dt_string, 'Success, stream is active now')
                        else:
                            print(dt_string, 'Failed to activate stream ', response_activate.content)
                    else:
                        print(dt_string, 'Invalid Json Response:', response_activate.content)
                else:
                    json_string = json.dumps(stream.json())
                    #print(dt_string, 'Json Response:', json_string)
                    client.publish(topic= MQTT_TOPIC , payload= json_string, qos=0 )
                    if USE_FREEDS: 
                        json_string_freeds = json.dumps(round(stream.json()["meters"]["grid"]["agg_p_mw"]*0.001))
                        client.publish(topic= MQTT_TOPIC_FREEDS , payload= json_string_freeds, qos=0 )
                    time.sleep(0.6)
            elif not is_json_valid(stream.content):
                print(dt_string, 'Invalid Json Response:', stream.content)
<<<<<<< HEAD

        except requests.exceptions.RequestException as e:
            print(dt_string, ' Exception fetching stream data: %s' % e)

def scrape_stream_meters():
    global ENVOY_TOKEN
    ENVOY_TOKEN=token_gen(ENVOY_TOKEN)
    while True:
        try:
            url = 'https://%s/ivp/meters/readings' % ENVOY_HOST 
            headers = {"Authorization": "Bearer " + ENVOY_TOKEN}
            stream = requests.get(url, timeout=5, verify=False, headers=headers)
            if stream.status_code == 401:
                print(dt_string,'Failed to autenticate', stream, ' generating new token')
                ENVOY_TOKEN=token_gen(None)
                headers = {"Authorization": "Bearer " + ENVOY_TOKEN}
                stream = requests.get(url, timeout=5, verify=False, headers=headers)
            elif stream.status_code != 200:
                print(dt_string,'Failed connect to Envoy got ', stream)
            else:
                if is_json_valid(stream.content):
                    #print(dt_string, 'Json Response:', stream.json())
                    json_string = json.dumps(stream.json())
                    client.publish(topic= MQTT_TOPIC , payload= json_string, qos=0 )
                    if USE_FREEDS: 
                        json_string_freeds = json.dumps(round(stream.json()[1]["activePower"]))
                        client.publish(topic= MQTT_TOPIC_FREEDS , payload= json_string_freeds, qos=0 )
                    time.sleep(0.6)
                else:
                    print(dt_string, 'Invalid Json Response:', stream.content)
        except requests.exceptions.RequestException as e:
            print(dt_string, ' Exception fetching stream data: %s' % e)
# Example JSON output:
"""
[
    {
        "eid": 704643328,
        "timestamp": 1689409016,
        "actEnergyDlvd": 0.063,
        "actEnergyRcvd": 7939.998,
        "apparentEnergy": 63680.783,
        "reactEnergyLagg": 788.493,
        "reactEnergyLead": 3.712,
        "instantaneousDemand": 0.000,
        "activePower": 0.000,
        "apparentPower": 43.086,
        "reactivePower": -0.000,
        "pwrFactor": 0.000,
        "voltage": 237.151,
        "current": 0.254,
        "freq": 50.000,
        "channels": [
            {
                "eid": 1778385169,
                "timestamp": 1689409016,
                "actEnergyDlvd": 0.063,
                "actEnergyRcvd": 7939.998,
                "apparentEnergy": 63680.783,
                "reactEnergyLagg": 788.493,
                "reactEnergyLead": 3.712,
                "instantaneousDemand": 0.000,
                "activePower": 0.000,
                "apparentPower": 43.086,
                "reactivePower": -0.000,
                "pwrFactor": 0.000,
                "voltage": 237.151,
                "current": 0.254,
                "freq": 50.000
            },
            {
                "eid": 1778385170,
                "timestamp": 1689409016,
                "actEnergyDlvd": 0.061,
                "actEnergyRcvd": 10104.018,
                "apparentEnergy": 31694.583,
                "reactEnergyLagg": 763.996,
                "reactEnergyLead": 7.749,
                "instantaneousDemand": -0.097,
                "activePower": -0.097,
                "apparentPower": 2.779,
                "reactivePower": 0.000,
                "pwrFactor": 0.000,
                "voltage": 9.994,
                "current": 0.278,
                "freq": 50.000
            },
            {
                "eid": 1778385171,
                "timestamp": 1689409016,
                "actEnergyDlvd": 0.000,
                "actEnergyRcvd": 20943.151,
                "apparentEnergy": 22986.373,
                "reactEnergyLagg": 762.634,
                "reactEnergyLead": 0.866,
                "instantaneousDemand": -0.431,
                "activePower": -0.431,
                "apparentPower": 2.006,
                "reactivePower": -0.000,
                "pwrFactor": -1.000,
                "voltage": 10.346,
                "current": 0.194,
                "freq": 50.000
            }
        ]
    },
    {
        "eid": 704643584,
        "timestamp": 1689409016,
        "actEnergyDlvd": 3917484.219,
        "actEnergyRcvd": 637541.835,
        "apparentEnergy": 8370194.604,
        "reactEnergyLagg": 113560.641,
        "reactEnergyLead": 2299086.122,
        "instantaneousDemand": -161.626,
        "activePower": -161.626,
        "apparentPower": 372.559,
        "reactivePower": -212.953,
        "pwrFactor": -0.431,
        "voltage": 237.273,
        "current": 1.571,
        "freq": 50.000,
        "channels": [
            {
                "eid": 1778385425,
                "timestamp": 1689409016,
                "actEnergyDlvd": 3917484.219,
                "actEnergyRcvd": 637541.835,
                "apparentEnergy": 8370194.604,
                "reactEnergyLagg": 113560.641,
                "reactEnergyLead": 2299086.122,
                "instantaneousDemand": -161.626,
                "activePower": -161.626,
                "apparentPower": 372.559,
                "reactivePower": -212.953,
                "pwrFactor": -0.431,
                "voltage": 237.273,
                "current": 1.571,
                "freq": 50.000
            },
            {
                "eid": 1778385426,
                "timestamp": 1689409016,
                "actEnergyDlvd": 0.000,
                "actEnergyRcvd": 18677.254,
                "apparentEnergy": 10322.864,
                "reactEnergyLagg": 798.595,
                "reactEnergyLead": 0.000,
                "instantaneousDemand": -0.222,
                "activePower": -0.222,
                "apparentPower": 0.898,
                "reactivePower": 0.000,
                "pwrFactor": 0.000,
                "voltage": 3.024,
                "current": 0.297,
                "freq": 50.000
            },
            {
                "eid": 1778385427,
                "timestamp": 1689409016,
                "actEnergyDlvd": 0.064,
                "actEnergyRcvd": 27672.079,
                "apparentEnergy": 115.734,
                "reactEnergyLagg": 799.004,
                "reactEnergyLead": 7.648,
                "instantaneousDemand": -0.000,
                "activePower": -0.000,
                "apparentPower": 0.000,
                "reactivePower": 0.000,
                "pwrFactor": 0.000,
                "voltage": 7.651,
                "current": 0.000,
                "freq": 50.000
            }
        ]
    }
]'
"""


def scrape_stream():
    ENVOY_PASSWORD = None
    serial = serialNumber.encode("utf-8")
    if ENVOY_PASSWORD =='' or ENVOY_PASSWORD == None : ENVOY_PASSWORD=emupwGetMobilePasswd(serial, userName)
    print(dt_string, 'Envoy password is', ENVOY_PASSWORD)
    auth = HTTPDigestAuth(userName.decode(), ENVOY_PASSWORD)
    marker = b'data: '
    while True:
        try:
            url = 'http://%s/stream/meter' % ENVOY_HOST
            stream = requests.get(url, auth=auth, stream=True, verify=False, timeout=5)
            if stream.status_code == 401:
                print(dt_string,'Failed to autenticate', stream)
            elif stream.status_code != 200:
                print(dt_string,'Failed connect to Envoy got ', stream)
            else:
                if is_json_valid(stream.content):
                    for line in stream.iter_lines():
                        if line.startswith(marker):
                            data = json.loads(line.replace(marker, b''))
                            json_string = json.dumps(data)
                            #print(dt_string, 'Json Response:', json_string)
                            client.publish(topic= MQTT_TOPIC , payload= json_string, qos=0 )
                            if USE_FREEDS: 
                                json_string_freeds = data['net-consumption']['ph-a']['p']
                                client.publish(topic= MQTT_TOPIC_FREEDS , payload= json_string_freeds, qos=0 )
                else:
                    print(dt_string, 'Invalid Json Response:', response_activate.content)
        except requests.exceptions.RequestException as e:
            print(dt_string, ' Exception fetching stream data: %s' % e)

"""
Sample truncated output data:
data: {
    "production": {
        "ph-a": 
        "ph-b": {
        "ph-c": {
            "p": -3.155,
            "q": 241.832,
            "s": 244.717,
            "v": 246.138,
            "i": 0.994,
            "pf": 0.0,
            "f": 50.0
    "total-consumption":{
    "net-consumption": {
"""

=======

        except requests.exceptions.RequestException as e:
            print(dt_string, ' Exception fetching stream data: %s' % e)

def scrape_stream_meters():
    global ENVOY_TOKEN
    ENVOY_TOKEN=token_gen(ENVOY_TOKEN)
    while True:
        try:
            url = 'https://%s/ivp/meters/readings' % ENVOY_HOST
            if DEBUG: print(dt_string, 'Url:', url)
            headers = {"Authorization": "Bearer " + ENVOY_TOKEN}
            if DEBUG: print(dt_string, 'headers:', headers)
            stream = requests.get(url, timeout=5, verify=False, headers=headers)
            if DEBUG: print(dt_string, 'stream:', stream.content)
            if stream.status_code == 401:
                print(dt_string,'Failed to autenticate', stream, ' generating new token')
                ENVOY_TOKEN=token_gen(None)
                headers = {"Authorization": "Bearer " + ENVOY_TOKEN}
                if DEBUG: print(dt_string, 'headers after 401:', headers)
                stream = requests.get(url, timeout=5, verify=False, headers=headers)
                if DEBUG: print(dt_string, 'stream after 401:', stream.content)
            elif stream.status_code != 200:
                print(dt_string,'Failed connect to Envoy got ', stream)
                if DEBUG: print(dt_string, 'stream after != 200:', stream.content)
            else:
                if is_json_valid(stream.content):
                    if DEBUG: print(dt_string, 'Json Response:', stream.json())
                    json_string = json.dumps(stream.json())
                    client.publish(topic= MQTT_TOPIC , payload= json_string, qos=0 )
                    if USE_FREEDS: 
                        json_string_freeds = json.dumps(round(stream.json()[1]["activePower"]))
                        if DEBUG: print(dt_string, 'Json freeds:', stream.json()[1]["activePower"])
                        client.publish(topic= MQTT_TOPIC_FREEDS , payload= json_string_freeds, qos=0 )
                    time.sleep(0.6)
                else:
                    print(dt_string, 'Invalid Json Response:', stream.content)
        except requests.exceptions.RequestException as e:
            print(dt_string, ' Exception fetching stream data: %s' % e)

def scrape_stream():
    serial = serialNumber.encode("utf-8")
    ENVOY_PASSWORD=emupwGetMobilePasswd(serial, userName)
    print(dt_string, 'Envoy password is', ENVOY_PASSWORD)
    if DEBUG: print(dt_string, 'Username:',userName.decode())
    auth = HTTPDigestAuth(userName.decode(), ENVOY_PASSWORD)
    if DEBUG: print(dt_string, 'auth:',auth)
    marker = b'data: '
    while True:
        try:
            url = 'http://%s/stream/meter' % ENVOY_HOST
            if DEBUG: print(dt_string, 'Url:', url)
            stream = requests.get(url, auth=auth, stream=True, timeout=5)
            if DEBUG: print(dt_string, 'stream:', stream.content)
            for line in stream.iter_lines():
                if DEBUG: print(dt_string, 'Line:', line)
                if line.startswith(marker):
                    if DEBUG: print(dt_string, 'Line marker:', line)
                    data = json.loads(line.replace(marker, b''))
                    if DEBUG: print(dt_string, 'Data:', data)
                    json_string = json.dumps(data)                                   
                    client.publish(topic= MQTT_TOPIC , payload= json_string, qos=0 )
        except requests.exceptions.RequestException as e:
            print(dt_string, ' Exception fetching stream data: %s' % e)

>>>>>>> c824b548
def main():
    #Use url https://envoy.local/production.json
    #stream_thread = threading.Thread(target=scrape_stream_production)
    #Use url https://envoy.local/ivp/livedata/status
    #stream_thread = threading.Thread(target=scrape_stream_livedata)   
    #Use url https://envoy.local/ivp/meters/reading
    #stream_thread = threading.Thread(target=scrape_stream_meters)
    
    if envoy_version == 7:
        stream_thread = threading.Thread(target=scrape_stream_meters)
<<<<<<< HEAD
    elif envoy_version == 5:
        stream_thread = threading.Thread(target=scrape_stream)
    else:
        print(dt_string,'Don''t know what version to use')
    stream_thread.start()
=======
        stream_thread.start()
    elif envoy_version == 5:
        stream_thread = threading.Thread(target=scrape_stream)
        stream_thread.start()
    else:
        print(dt_string,'Don''t know what version to use, will not start')
>>>>>>> c824b548

if __name__ == '__main__':
    main()<|MERGE_RESOLUTION|>--- conflicted
+++ resolved
@@ -58,10 +58,7 @@
 ENVOY_USER= option_dict["ENVOY_USER"]
 ENVOY_USER_PASS= option_dict["ENVOY_USER_PASS"]
 USE_FREEDS= option_dict["USE_FREEDS"]
-<<<<<<< HEAD
-=======
 DEBUG= option_dict["DEBUG"]
->>>>>>> c824b548
 MQTT_TOPIC_FREEDS = "Inverter/GridWatts"
 ####  End Settings - no changes after this line
 
@@ -69,11 +66,7 @@
 userName = b'installer'
 DEFAULT_REALM = b'enphaseenergy.com'
 gSerialNumber = None
-<<<<<<< HEAD
-tokenfile = '/data/token.txt'
-=======
 tokenfile = 'data/token.txt'
->>>>>>> c824b548
 ####  End Settings - no changes after this line
 
 #json validator
@@ -98,39 +91,24 @@
     serialNumber = serialNumber[0]
     print(dt_string,'Serial number:', serialNumber)
 else:
-<<<<<<< HEAD
-    print (dt_string,'Cannot decode serial number did not got valid XML for <sn> from ', url)
-    print (dt_string,'Response content:', response.content)
-=======
     print (dt_string,'Cannot decode serial number did not got valid XML for <sn> from ', url_info)
     print (dt_string,'Response content:', response_info.content)
->>>>>>> c824b548
 
 if len(version) != 0:
     if version[0].count('D7.') == 1:
         print (dt_string,'Detected FW version 7')
         envoy_version=7
-<<<<<<< HEAD
-    elif version[0].count('D5.') == 1:
-        print (dt_string,'Detected FW version 5')
-=======
     elif version[0].count('R5.') == 1:
         print (dt_string,'Detected Firmware version R5')
         envoy_version=5
     elif version[0].count('D5.') == 1:
         print (dt_string,'Detected Firmware version D5')
->>>>>>> c824b548
         envoy_version=5
     else:
         print (dt_string,'Cannot match firmware version, got ', version)
 else:
-<<<<<<< HEAD
-    print (dt_string,'Cannot decode firmware version, did not got valid XML for <software> from ', url)
-    print (dt_string,'Response content:', response.content)
-=======
     print (dt_string,'Cannot decode firmware version, did not got valid XML for <software> from ', url_info)
     print (dt_string,'Response content:', response_info.content)
->>>>>>> c824b548
 
 if USE_FREEDS:
     print (dt_string,'FREEDS is active, using topic:', MQTT_TOPIC_FREEDS)
@@ -142,18 +120,12 @@
     if token is None or token=='':
         print(dt_string,'Generating new token')
         data = {'user[email]': ENVOY_USER, 'user[password]': ENVOY_USER_PASS}
-<<<<<<< HEAD
-=======
         if DEBUG: print(dt_string, 'Token data:', data)
->>>>>>> c824b548
         response = requests.post('https://enlighten.enphaseenergy.com/login/login.json?', data=data)
         if response.status_code != 200:
             print(dt_string,'Failed connect to https://enlighten.enphaseenergy.com/login/login.json? to generate token part 1 got', response, ' using this info', data )
         else:
-<<<<<<< HEAD
-=======
             if DEBUG: print(dt_string, 'Token response', response.text)
->>>>>>> c824b548
             response_data = json.loads(response.text)
             data = {'session_id': response_data['session_id'], 'serial_num': serialNumber, 'username': ENVOY_USER}
             response = requests.post('https://entrez.enphaseenergy.com/tokens', json=data)
@@ -168,24 +140,6 @@
         return token
 
 #cache token
-<<<<<<< HEAD
-if not os.path.exists(tokenfile):
-    with open(tokenfile, 'w') as f:
-        f.write('')
-
-with open(tokenfile, 'r') as f:
-    try:
-        ENVOY_TOKEN = f.read()
-        if ENVOY_TOKEN:
-            print (dt_string, 'Read token from file',tokenfile,': ',ENVOY_TOKEN)
-            pass
-        else:
-            print (dt_string, 'No token in file:', tokenfile)
-            ENVOY_TOKEN=token_gen(None)
-            pass
-    except Exception as e:
-        print(e)
-=======
 if envoy_version != 5:
     if not os.path.exists(tokenfile):
         with open(tokenfile, 'w') as f:
@@ -203,7 +157,6 @@
                 pass
         except Exception as e:
             print(e)
->>>>>>> c824b548
 
 # The callback for when the client receives a CONNACK response from the server.
     # Subscribing after on_connect() means that if the connection is lost
@@ -266,13 +219,6 @@
 # Uncomment to enable debug messages
 #client.on_log       = on_log
 client.username_pw_set(MQTT_USER, MQTT_PASSWORD)
-<<<<<<< HEAD
-client.connect(MQTT_HOST,int(MQTT_PORT), 30)
-
-# Add 10 second sleep to allow initialise
-time.sleep(10)
-#print(dt_string," Connected to %s:%s" % (MQTT_HOST, MQTT_PORT))
-=======
 if DEBUG: print(dt_string, 'Will wait for mqtt connect')
 wait: client.connect(MQTT_HOST,int(MQTT_PORT), 30)
 if DEBUG: print(dt_string, 'Finished waiting for mqtt connect')
@@ -327,7 +273,6 @@
         else:
             password += cc
     return password
->>>>>>> c824b548
 
 def scrape_stream_production():
     global ENVOY_TOKEN
@@ -358,89 +303,6 @@
         except requests.exceptions.RequestException as e:
             print(dt_string, ' Exception fetching stream data: %s' % e)
 
-<<<<<<< HEAD
-## Generation of Envoy password based on serial number, copy from https://github.com/sarnau/EnphaseEnergy/passwordCalc.py
-## Credits to Markus Fritze https://github.com/sarnau/EnphaseEnergy
-def emupwGetPasswdForSn(serialNumber, userName, realm):
-    if serialNumber == None or userName == None:
-        return None
-    if realm == None:
-        realm = DEFAULT_REALM
-    return hashlib.md5(b'[e]' + userName + b'@' + realm + b'#' + serialNumber + b' EnPhAsE eNeRgY ').hexdigest()
-
-def emupwGetPasswd(userName,realm):
-    global gSerialNumber
-    if gSerialNumber:
-        return emupwGetPasswdForSn(gSerialNumber, userName, realm);
-    return None;
-
-def emupwGetPublicPasswd(serialNumber, userName, realm, expiryTimestamp=0):
-    if expiryTimestamp==0:
-        expiryTimestamp = int(time.time());
-    return hashlib.md5(userName + b'@' + realm + b'#' + serialNumber + b'%d' % expiryTimestamp).hexdigest()
-
-def emupwGetMobilePasswd(serialNumber,userName,realm=None):
-    global gSerialNumber
-    gSerialNumber = serialNumber
-    digest = emupwGetPasswdForSn(serialNumber,userName,realm)
-    countZero = digest.count('0')
-    countOne = digest.count('1')
-    password = ''
-    for cc in digest[::-1][:8]:
-        if countZero == 3 or countZero == 6 or countZero == 9:
-            countZero = countZero -1
-        if countZero > 20:
-            countZero = 20
-        if countZero < 0:
-            countZero = 0
-
-        if countOne == 9 or countOne == 15:
-            countOne = countOne -1
-        if countOne > 26:
-            countOne = 26
-        if countOne < 0:
-            countOne = 0
-        if cc == '0':
-            password += chr(ord('f') + countZero)
-            countZero = countZero - 1
-        elif cc == '1':
-            password += chr(ord('@') + countOne)
-            countOne = countOne -1
-        else:
-            password += cc
-    return password
-
-def scrape_stream_production():
-    global ENVOY_TOKEN
-    ENVOY_TOKEN=token_gen(ENVOY_TOKEN)
-    while True:
-        try:
-            url = 'http://%s/production.json' % ENVOY_HOST
-            headers = {"Authorization": "Bearer " + ENVOY_TOKEN}
-            stream = requests.get(url, timeout=5, verify=False, headers=headers)
-            if stream.status_code == 401:
-                print(dt_string,'Failed to autenticate', stream, ' generating new token')
-                ENVOY_TOKEN=token_gen(None)
-                headers = {"Authorization": "Bearer " + ENVOY_TOKEN}
-                stream = requests.get(url, timeout=5, verify=False, headers=headers)
-            elif stream.status_code != 200:
-                print(dt_string,'Failed connect to Envoy got ', stream)
-            else:
-                if is_json_valid(stream.content):
-                    #print(dt_string, 'Json Response:', stream.json())
-                    json_string = json.dumps(stream.json())
-                    client.publish(topic= MQTT_TOPIC , payload= json_string, qos=0 )
-                    if USE_FREEDS: 
-                        json_string_freeds = json.dumps(round(stream.json()['consumption'][0]['wNow']))
-                        client.publish(topic= MQTT_TOPIC_FREEDS , payload= json_string_freeds, qos=0 )
-                    time.sleep(1)
-                else:
-                    print(dt_string, 'Invalid Json Response:', stream.content)
-        except requests.exceptions.RequestException as e:
-            print(dt_string, ' Exception fetching stream data: %s' % e)
-
-=======
->>>>>>> c824b548
 def scrape_stream_livedata():
     global ENVOY_TOKEN
     ENVOY_TOKEN=token_gen(ENVOY_TOKEN)
@@ -480,236 +342,6 @@
                     time.sleep(0.6)
             elif not is_json_valid(stream.content):
                 print(dt_string, 'Invalid Json Response:', stream.content)
-<<<<<<< HEAD
-
-        except requests.exceptions.RequestException as e:
-            print(dt_string, ' Exception fetching stream data: %s' % e)
-
-def scrape_stream_meters():
-    global ENVOY_TOKEN
-    ENVOY_TOKEN=token_gen(ENVOY_TOKEN)
-    while True:
-        try:
-            url = 'https://%s/ivp/meters/readings' % ENVOY_HOST 
-            headers = {"Authorization": "Bearer " + ENVOY_TOKEN}
-            stream = requests.get(url, timeout=5, verify=False, headers=headers)
-            if stream.status_code == 401:
-                print(dt_string,'Failed to autenticate', stream, ' generating new token')
-                ENVOY_TOKEN=token_gen(None)
-                headers = {"Authorization": "Bearer " + ENVOY_TOKEN}
-                stream = requests.get(url, timeout=5, verify=False, headers=headers)
-            elif stream.status_code != 200:
-                print(dt_string,'Failed connect to Envoy got ', stream)
-            else:
-                if is_json_valid(stream.content):
-                    #print(dt_string, 'Json Response:', stream.json())
-                    json_string = json.dumps(stream.json())
-                    client.publish(topic= MQTT_TOPIC , payload= json_string, qos=0 )
-                    if USE_FREEDS: 
-                        json_string_freeds = json.dumps(round(stream.json()[1]["activePower"]))
-                        client.publish(topic= MQTT_TOPIC_FREEDS , payload= json_string_freeds, qos=0 )
-                    time.sleep(0.6)
-                else:
-                    print(dt_string, 'Invalid Json Response:', stream.content)
-        except requests.exceptions.RequestException as e:
-            print(dt_string, ' Exception fetching stream data: %s' % e)
-# Example JSON output:
-"""
-[
-    {
-        "eid": 704643328,
-        "timestamp": 1689409016,
-        "actEnergyDlvd": 0.063,
-        "actEnergyRcvd": 7939.998,
-        "apparentEnergy": 63680.783,
-        "reactEnergyLagg": 788.493,
-        "reactEnergyLead": 3.712,
-        "instantaneousDemand": 0.000,
-        "activePower": 0.000,
-        "apparentPower": 43.086,
-        "reactivePower": -0.000,
-        "pwrFactor": 0.000,
-        "voltage": 237.151,
-        "current": 0.254,
-        "freq": 50.000,
-        "channels": [
-            {
-                "eid": 1778385169,
-                "timestamp": 1689409016,
-                "actEnergyDlvd": 0.063,
-                "actEnergyRcvd": 7939.998,
-                "apparentEnergy": 63680.783,
-                "reactEnergyLagg": 788.493,
-                "reactEnergyLead": 3.712,
-                "instantaneousDemand": 0.000,
-                "activePower": 0.000,
-                "apparentPower": 43.086,
-                "reactivePower": -0.000,
-                "pwrFactor": 0.000,
-                "voltage": 237.151,
-                "current": 0.254,
-                "freq": 50.000
-            },
-            {
-                "eid": 1778385170,
-                "timestamp": 1689409016,
-                "actEnergyDlvd": 0.061,
-                "actEnergyRcvd": 10104.018,
-                "apparentEnergy": 31694.583,
-                "reactEnergyLagg": 763.996,
-                "reactEnergyLead": 7.749,
-                "instantaneousDemand": -0.097,
-                "activePower": -0.097,
-                "apparentPower": 2.779,
-                "reactivePower": 0.000,
-                "pwrFactor": 0.000,
-                "voltage": 9.994,
-                "current": 0.278,
-                "freq": 50.000
-            },
-            {
-                "eid": 1778385171,
-                "timestamp": 1689409016,
-                "actEnergyDlvd": 0.000,
-                "actEnergyRcvd": 20943.151,
-                "apparentEnergy": 22986.373,
-                "reactEnergyLagg": 762.634,
-                "reactEnergyLead": 0.866,
-                "instantaneousDemand": -0.431,
-                "activePower": -0.431,
-                "apparentPower": 2.006,
-                "reactivePower": -0.000,
-                "pwrFactor": -1.000,
-                "voltage": 10.346,
-                "current": 0.194,
-                "freq": 50.000
-            }
-        ]
-    },
-    {
-        "eid": 704643584,
-        "timestamp": 1689409016,
-        "actEnergyDlvd": 3917484.219,
-        "actEnergyRcvd": 637541.835,
-        "apparentEnergy": 8370194.604,
-        "reactEnergyLagg": 113560.641,
-        "reactEnergyLead": 2299086.122,
-        "instantaneousDemand": -161.626,
-        "activePower": -161.626,
-        "apparentPower": 372.559,
-        "reactivePower": -212.953,
-        "pwrFactor": -0.431,
-        "voltage": 237.273,
-        "current": 1.571,
-        "freq": 50.000,
-        "channels": [
-            {
-                "eid": 1778385425,
-                "timestamp": 1689409016,
-                "actEnergyDlvd": 3917484.219,
-                "actEnergyRcvd": 637541.835,
-                "apparentEnergy": 8370194.604,
-                "reactEnergyLagg": 113560.641,
-                "reactEnergyLead": 2299086.122,
-                "instantaneousDemand": -161.626,
-                "activePower": -161.626,
-                "apparentPower": 372.559,
-                "reactivePower": -212.953,
-                "pwrFactor": -0.431,
-                "voltage": 237.273,
-                "current": 1.571,
-                "freq": 50.000
-            },
-            {
-                "eid": 1778385426,
-                "timestamp": 1689409016,
-                "actEnergyDlvd": 0.000,
-                "actEnergyRcvd": 18677.254,
-                "apparentEnergy": 10322.864,
-                "reactEnergyLagg": 798.595,
-                "reactEnergyLead": 0.000,
-                "instantaneousDemand": -0.222,
-                "activePower": -0.222,
-                "apparentPower": 0.898,
-                "reactivePower": 0.000,
-                "pwrFactor": 0.000,
-                "voltage": 3.024,
-                "current": 0.297,
-                "freq": 50.000
-            },
-            {
-                "eid": 1778385427,
-                "timestamp": 1689409016,
-                "actEnergyDlvd": 0.064,
-                "actEnergyRcvd": 27672.079,
-                "apparentEnergy": 115.734,
-                "reactEnergyLagg": 799.004,
-                "reactEnergyLead": 7.648,
-                "instantaneousDemand": -0.000,
-                "activePower": -0.000,
-                "apparentPower": 0.000,
-                "reactivePower": 0.000,
-                "pwrFactor": 0.000,
-                "voltage": 7.651,
-                "current": 0.000,
-                "freq": 50.000
-            }
-        ]
-    }
-]'
-"""
-
-
-def scrape_stream():
-    ENVOY_PASSWORD = None
-    serial = serialNumber.encode("utf-8")
-    if ENVOY_PASSWORD =='' or ENVOY_PASSWORD == None : ENVOY_PASSWORD=emupwGetMobilePasswd(serial, userName)
-    print(dt_string, 'Envoy password is', ENVOY_PASSWORD)
-    auth = HTTPDigestAuth(userName.decode(), ENVOY_PASSWORD)
-    marker = b'data: '
-    while True:
-        try:
-            url = 'http://%s/stream/meter' % ENVOY_HOST
-            stream = requests.get(url, auth=auth, stream=True, verify=False, timeout=5)
-            if stream.status_code == 401:
-                print(dt_string,'Failed to autenticate', stream)
-            elif stream.status_code != 200:
-                print(dt_string,'Failed connect to Envoy got ', stream)
-            else:
-                if is_json_valid(stream.content):
-                    for line in stream.iter_lines():
-                        if line.startswith(marker):
-                            data = json.loads(line.replace(marker, b''))
-                            json_string = json.dumps(data)
-                            #print(dt_string, 'Json Response:', json_string)
-                            client.publish(topic= MQTT_TOPIC , payload= json_string, qos=0 )
-                            if USE_FREEDS: 
-                                json_string_freeds = data['net-consumption']['ph-a']['p']
-                                client.publish(topic= MQTT_TOPIC_FREEDS , payload= json_string_freeds, qos=0 )
-                else:
-                    print(dt_string, 'Invalid Json Response:', response_activate.content)
-        except requests.exceptions.RequestException as e:
-            print(dt_string, ' Exception fetching stream data: %s' % e)
-
-"""
-Sample truncated output data:
-data: {
-    "production": {
-        "ph-a": 
-        "ph-b": {
-        "ph-c": {
-            "p": -3.155,
-            "q": 241.832,
-            "s": 244.717,
-            "v": 246.138,
-            "i": 0.994,
-            "pf": 0.0,
-            "f": 50.0
-    "total-consumption":{
-    "net-consumption": {
-"""
-
-=======
 
         except requests.exceptions.RequestException as e:
             print(dt_string, ' Exception fetching stream data: %s' % e)
@@ -775,7 +407,6 @@
         except requests.exceptions.RequestException as e:
             print(dt_string, ' Exception fetching stream data: %s' % e)
 
->>>>>>> c824b548
 def main():
     #Use url https://envoy.local/production.json
     #stream_thread = threading.Thread(target=scrape_stream_production)
@@ -786,20 +417,12 @@
     
     if envoy_version == 7:
         stream_thread = threading.Thread(target=scrape_stream_meters)
-<<<<<<< HEAD
-    elif envoy_version == 5:
-        stream_thread = threading.Thread(target=scrape_stream)
-    else:
-        print(dt_string,'Don''t know what version to use')
-    stream_thread.start()
-=======
         stream_thread.start()
     elif envoy_version == 5:
         stream_thread = threading.Thread(target=scrape_stream)
         stream_thread.start()
     else:
         print(dt_string,'Don''t know what version to use, will not start')
->>>>>>> c824b548
 
 if __name__ == '__main__':
     main()