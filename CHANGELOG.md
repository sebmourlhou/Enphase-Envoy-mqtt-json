<<<<<<< HEAD
15th July 2023

Firmware 5 and 7 compatible.

Auto find witch firmware is installed of Envoy.

Auto generate token for firmware 7.
=======
v1.0.12 23rd July - cater for R5 Envoy

v1.0.11 20th July 2023 Cache the token in a file, only generating a new one if the cached one is not avaliable or expired.

Firmware 5 and 7 compatible thanks to helderfmf

** Note - you must now configure your Envoy username and password to obtain token for Firmware 7

Auto find which firmware is installed in Envoy.

Auto generate token for firmware 7.

Auto generate password for firmware 5.

MQTT_TOPIC configurable.

MQTT_TOPIC_FREEDS configurable Optionally.

Get values with 1s interval for FW 7.

v1.0.7      - 22nd December 2022 - Updated Documentation for new mqtt integration method in configuration.yaml
>>>>>>> c824b548

Auto generate password for firmware 5.

<<<<<<< HEAD
MQTT_TOPIC configurable.

MQTT_TOPIC_FREEDS configurable Optionally.

Get values with 1s interval for FW 7.

Cache the token in a file, only generating a new one if the cached one is not avaliable or expired.
=======
v1.0.4      - 10th April 2022 - Added delay in start

v1.0.3      - 8th April 2022 - Added Mqtt Port to Configuration

v1.0.2      - 8th April 2022 - Update Documentation

v1.0.1      - 7th April 2022 - Initial release
>>>>>>> c824b548
<|MERGE_RESOLUTION|>--- conflicted
+++ resolved
@@ -1,4 +1,3 @@
-<<<<<<< HEAD
 15th July 2023
 
 Firmware 5 and 7 compatible.
@@ -6,7 +5,6 @@
 Auto find witch firmware is installed of Envoy.
 
 Auto generate token for firmware 7.
-=======
 v1.0.12 23rd July - cater for R5 Envoy
 
 v1.0.11 20th July 2023 Cache the token in a file, only generating a new one if the cached one is not avaliable or expired.
@@ -28,24 +26,13 @@
 Get values with 1s interval for FW 7.
 
 v1.0.7      - 22nd December 2022 - Updated Documentation for new mqtt integration method in configuration.yaml
->>>>>>> c824b548
 
 Auto generate password for firmware 5.
 
-<<<<<<< HEAD
-MQTT_TOPIC configurable.
-
-MQTT_TOPIC_FREEDS configurable Optionally.
-
-Get values with 1s interval for FW 7.
-
-Cache the token in a file, only generating a new one if the cached one is not avaliable or expired.
-=======
 v1.0.4      - 10th April 2022 - Added delay in start
 
 v1.0.3      - 8th April 2022 - Added Mqtt Port to Configuration
 
 v1.0.2      - 8th April 2022 - Update Documentation
 
-v1.0.1      - 7th April 2022 - Initial release
->>>>>>> c824b548
+v1.0.1      - 7th April 2022 - Initial release